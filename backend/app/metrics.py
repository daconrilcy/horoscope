--- conflicted
+++ resolved
@@ -19,32 +19,11 @@
 RETRIEVAL_ERRORS = Counter(
     "retrieval_errors_total",
     "Total retrieval errors",
-<<<<<<< HEAD
-    ["backend", "code", "tenant"],
-=======
     ["backend", "code"],
->>>>>>> 9d1d7714
 )
 RETRIEVAL_LATENCY = Histogram(
     "retrieval_latency_seconds",
     "Latency of retrieval operations",
-<<<<<<< HEAD
-    ["backend", "tenant"],
-)
-
-# Dual-write specific
-RETRIEVAL_DUAL_WRITE_ERRORS = Counter(
-    "retrieval_dual_write_errors_total",
-    "Errors encountered during dual-write ingestion",
-    ["backend"],
-)
-
-# Shadow-read agreement metric
-RETRIEVAL_AGREEMENT_AT_5 = Gauge(
-    "retrieval_agreement_at_5",
-    "Agreement ratio at k=5 between primary and shadow backends",
-=======
->>>>>>> 9d1d7714
     ["backend"],
 )
 
