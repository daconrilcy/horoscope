--- conflicted
+++ resolved
@@ -289,20 +289,10 @@
         try:
             return self._adapter.search(query=query, top_k=top_k, tenant=tenant)
         except RetrievalBackendHTTPError as exc:
-<<<<<<< HEAD
-            RETRIEVAL_ERRORS.labels(self._backend, str(exc.status_code), lbl_tenant).inc()
-            raise
-        except RetrievalNetworkError:
-            RETRIEVAL_ERRORS.labels(self._backend, "network", lbl_tenant).inc()
-            raise
-        finally:
-            RETRIEVAL_LATENCY.labels(self._backend, lbl_tenant).observe(time.perf_counter() - start)
-=======
             RETRIEVAL_ERRORS.labels(self._backend, str(exc.status_code)).inc()
             raise
         except RetrievalNetworkError:
             RETRIEVAL_ERRORS.labels(self._backend, "network").inc()
             raise
         finally:
-            RETRIEVAL_LATENCY.labels(self._backend).observe(time.perf_counter() - start)
->>>>>>> c2cac299
+            RETRIEVAL_LATENCY.labels(self._backend).observe(time.perf_counter() - start)