# ============================================================
# Module : backend/services/retrieval_proxy.py
# Objet  : Proxy stateless pour l'accès retrieval/embeddings.
# Contexte : Découple l'app du store (FAISS / Weaviate / etc.).
# Invariants :
#  - Aucune logique d'état persistant ici.
#  - Les adaptateurs implémentent la même interface minimale.
# ============================================================
"""Proxy pour l'accès aux services de récupération et d'embeddings.

Ce module fournit une interface unifiée pour accéder aux différents backends de recherche
vectorielle (FAISS, Weaviate, etc.) avec support pour la migration et le shadow reading.

"""

from __future__ import annotations

import atexit
import contextlib
import importlib
import math
import os
import queue as _queue
import random as _rand
import threading as _th
import time as _t
from abc import ABC, abstractmethod

import httpx
import structlog

from backend.app.metrics import (
    RETRIEVAL_DUAL_WRITE_ERRORS,
    RETRIEVAL_ERRORS,
    RETRIEVAL_HIT_RATIO,
    RETRIEVAL_HITS_TOTAL,
    RETRIEVAL_LATENCY,
    RETRIEVAL_QUERIES_TOTAL,
    RETRIEVAL_REQUESTS,
    RETRIEVAL_SHADOW_AGREEMENT_AT_5,
    RETRIEVAL_SHADOW_DROPPED,
    RETRIEVAL_SHADOW_LATENCY,
    RETRIEVAL_SHADOW_NDCG_AT_10,
    labelize_tenant,
)
from backend.config.flags import (
    ff_retrieval_dual_write,
    ff_retrieval_shadow_read,
    shadow_sample_rate,
    tenant_allowlist,
)
from backend.core.constants import (
    HTTP_STATUS_CLIENT_ERROR_MAX,
    HTTP_STATUS_CLIENT_ERROR_MIN,
    HTTP_STATUS_SERVER_ERROR_MAX,
    HTTP_STATUS_SERVER_ERROR_MIN,
    HTTP_STATUS_TOO_MANY_REQUESTS,
    MAX_RETRY_ATTEMPTS,
    RETRY_BASE_DELAY,
    RETRY_RANDOM_FACTOR,
)
from backend.core.container import container
from backend.domain.retrieval_types import Document, Query
from backend.infra.vecstores.faiss_store import FaissMultiTenantAdapter
from backend.infra.vecstores.memory_adapter import MemoryMultiTenantAdapter


# Import circulaire évité - import local dans les fonctions
<<<<<<< HEAD
# from backend.services import retrieval_target as rtarget
=======
def _get_retrieval_target():
    """Import local pour éviter les imports circulaires."""
    from backend.services import retrieval_target as rtarget  # noqa: PLC0415

    return rtarget

>>>>>>> 188c6f52

_hit_stats: dict[tuple[str, str], tuple[int, int]] = {}


class BaseRetrievalAdapter(ABC):
    """Interface minimale pour un store vectoriel.

    Méthodes à implémenter :
      - embed_texts
      - search
    """

    @abstractmethod
    def embed_texts(self, texts: list[str]) -> list[list[float]]:
        """Génère des embeddings factices pour les textes.

        Args:
            texts: Liste des textes à convertir en embeddings.

        Returns:
            list[list[float]]: Liste des vecteurs d'embedding factices.

        Raises:
            ValueError: Si la liste de textes est vide.
        """
        """Retourne des embeddings pour une liste de textes.

        Args:
            texts: Liste de textes bruts.
        Returns:
            Liste d'embeddings (liste de flottants par texte).
        Raises:
            ValueError: si texts est vide.
        """
        raise NotImplementedError

    @abstractmethod
    def search(self, query: str, top_k: int = 5, tenant: str | None = None) -> list[dict]:
        """Recherche des documents similaires à une requête.

        Args:
            query: Texte de la requête de recherche.
            top_k: Nombre maximum de résultats à retourner.
            tenant: Identifiant du tenant (utilise 'default' si None).

        Returns:
            list[dict]: Liste des documents trouvés avec métadonnées.
        """
        """Recherche les items les plus proches de la requête.

        Args:
            query: Texte de requête.
            top_k: Nombre de résultats souhaité.
            tenant: Contexte locataire (multi-tenant) éventuel.
        Returns:
            Liste de documents {id, score, metadata}.
        """
        raise NotImplementedError


class FAISSAdapter(BaseRetrievalAdapter):
    """Adaptateur FAISS multi-tenant via FaissMultiTenantAdapter."""

    _adapter: MemoryMultiTenantAdapter | FaissMultiTenantAdapter

    def __init__(self) -> None:
        """Initialize FAISS adapter with automatic backend selection."""
        backend = (
            os.getenv("VECSTORE_BACKEND")
            or getattr(container.settings, "VECSTORE_BACKEND", "faiss")
            or "faiss"
        ).lower()
        if backend == "memory":
            self._adapter = MemoryMultiTenantAdapter()
            with contextlib.suppress(Exception):
                structlog.get_logger(__name__).warning("vecstore_memory_fallback", backend=backend)
        else:
            self._adapter = FaissMultiTenantAdapter()

    def embed_texts(self, texts: list[str]) -> list[list[float]]:
        """Génère des embeddings factices pour les textes.

        Args:
            texts: Liste des textes à convertir en embeddings.

        Returns:
            list[list[float]]: Liste des vecteurs d'embedding factices.

        Raises:
            ValueError: Si la liste de textes est vide.
        """
        if not texts:
            raise ValueError("texts ne doit pas être vide")
        return [[0.0, 0.0, 0.0] for _ in texts]

    def search(self, query: str, top_k: int = 5, tenant: str | None = None) -> list[dict]:
        """Recherche des documents similaires à une requête.

        Args:
            query: Texte de la requête de recherche.
            top_k: Nombre maximum de résultats à retourner.
            tenant: Identifiant du tenant (utilise 'default' si None).

        Returns:
            list[dict]: Liste des documents trouvés avec métadonnées.
        """
        if not query:
            return []

        t = tenant or "default"
        scored = self._adapter.search_for_tenant(t, Query(text=query, k=top_k))
        out: list[dict] = []
        if not scored:
            # For legacy/unit-test expectations, return placeholder docs when empty
            results = [
                {"id": "doc_1", "score": 0.99, "metadata": {"tenant": t}},
                {"id": "doc_2", "score": 0.95, "metadata": {"tenant": t}},
            ]
            return results[: max(1, top_k)]
        for s in scored:
            out.append({"id": s.doc.id, "score": s.score, "metadata": {"tenant": t}})
        return out


class RetrievalNetworkError(RuntimeError):
    """Erreur réseau entre l'adaptateur et le backend managé."""


class RetrievalBackendHTTPError(RuntimeError):
    """Erreur HTTP renvoyée par le backend managé (avec code explicite)."""

    def __init__(self, status_code: int, message: str | None = None) -> None:
        """Initialize retrieval backend HTTP error."""
        self.status_code = status_code
        super().__init__(message or f"backend http error: {status_code}")


class WeaviateAdapter(BaseRetrievalAdapter):
    """Adaptateur Weaviate via API HTTP (GraphQL).

    Variables d'environnement utilisées:
      - `WEAVIATE_URL`: URL de l'instance (ex: https://demo.weaviate.network)
      - `WEAVIATE_API_KEY`: Clé API (si activée sur l'instance)

    Implémentation minimale:
      - `embed_texts`: placeholder contrôlé (la génération d'embeddings dépend
        d'un provider externe; à brancher ultérieurement si requis par l'ingest).
      - `search`: requête GraphQL `Get` avec `nearText`; pagination via `limit`.
    """

    def __init__(self) -> None:
        """Initialize Weaviate adapter with HTTP configuration."""
        self.base_url = (os.getenv("WEAVIATE_URL") or "").rstrip("/")
        self.api_key = os.getenv("WEAVIATE_API_KEY") or ""
        self._log = structlog.get_logger(__name__).bind(component="weaviate_adapter")
        # Client HTTP réutilisable (timeouts/pool)
        headers: dict[str, str] = {"Content-Type": "application/json"}
        if self.api_key:
            headers["Authorization"] = f"Bearer {self.api_key}"
        timeout = httpx.Timeout(connect=5.0, read=5.0, write=5.0, pool=5.0)
        limits = httpx.Limits(max_keepalive_connections=20, max_connections=50)
        self._client = httpx.Client(headers=headers, timeout=timeout, limits=limits)

    def embed_texts(self, texts: list[str]) -> list[list[float]]:
        """Génère des embeddings factices pour les textes.

        Args:
            texts: Liste des textes à convertir en embeddings.

        Returns:
            list[list[float]]: Liste des vecteurs d'embedding factices.

        Raises:
            ValueError: Si la liste de textes est vide.
        """
        """Retourne des embeddings placeholder (à brancher sur un provider externe).

        Pour #2, l'accent est mis sur la recherche managée Weaviate; la génération d'embeddings sera
        utilisée par les scripts d'ingest ultérieurement.
        """
        if not texts:
            raise ValueError("texts ne doit pas être vide")
        # Placeholder déterministe de taille 3 pour tests unitaires.
        return [[0.1, 0.2, 0.3] for _ in texts]

    def _make_graphql_request(self, query: str, top_k: int) -> dict:
        """Make a GraphQL request to Weaviate with retry logic."""
        concept = query.replace('"', "")
        limit = max(1, top_k)
        gql_query = (
            "{ Get { Document("
            f'limit: {limit}, nearText: {{ concepts: [\\"{concept}\\"] }}'
            ") { _additional { id certainty } tenant } } }"
        )
        graphql = {"query": gql_query}
        url = f"{self.base_url}/v1/graphql"

        attempts = 0
        while True:
            attempts += 1
            try:
                resp = self._client.post(url, json=graphql)
                if resp.status_code == HTTP_STATUS_TOO_MANY_REQUESTS:
                    raise RetrievalBackendHTTPError(HTTP_STATUS_TOO_MANY_REQUESTS, "rate-limited")
                if HTTP_STATUS_CLIENT_ERROR_MIN <= resp.status_code < HTTP_STATUS_CLIENT_ERROR_MAX:
                    raise RetrievalBackendHTTPError(resp.status_code, "client error")
                resp.raise_for_status()
                return resp.json()
            except RetrievalBackendHTTPError:
                raise
            except httpx.HTTPStatusError as exc:
                code = exc.response.status_code if exc.response is not None else 0
                if (
                    HTTP_STATUS_SERVER_ERROR_MIN <= code < HTTP_STATUS_SERVER_ERROR_MAX
                    and attempts < MAX_RETRY_ATTEMPTS
                ):
                    sleep = (
                        2 ** (attempts - 1)
                    ) * RETRY_BASE_DELAY + _rand.random() * RETRY_RANDOM_FACTOR
                    _t.sleep(sleep)
                    continue
                raise RetrievalNetworkError(str(exc)) from exc
            except httpx.HTTPError as exc:
                if attempts < MAX_RETRY_ATTEMPTS:
                    sleep = (
                        2 ** (attempts - 1)
                    ) * RETRY_BASE_DELAY + _rand.random() * RETRY_RANDOM_FACTOR
                    _t.sleep(sleep)
                    continue
                raise RetrievalNetworkError(str(exc)) from exc

    def _parse_weaviate_response(self, data: dict, tenant: str | None, top_k: int) -> list[dict]:
        """Parse Weaviate response into standardized format."""
        hits: list[dict] = []
        try:
            docs = data["data"]["Get"]["Document"]
        except Exception:
            docs = []

        for d in docs:
            add = d.get("_additional", {})
            hits.append(
                {
                    "id": add.get("id") or d.get("id") or "",
                    "score": float(add.get("certainty") or 0.0),
                    "metadata": {"tenant": d.get("tenant") or tenant or "default"},
                }
            )
        return hits[: max(0, top_k)]

    def search(self, query: str, top_k: int = 5, tenant: str | None = None) -> list[dict]:
        """Recherche des documents similaires à une requête.

        Args:
            query: Texte de la requête de recherche.
            top_k: Nombre maximum de résultats à retourner.
            tenant: Identifiant du tenant (utilise 'default' si None).

        Returns:
            list[dict]: Liste des documents trouvés avec métadonnées.
        """
        if not query or not self.base_url:
            return []

        data = self._make_graphql_request(query, top_k)
        return self._parse_weaviate_response(data, tenant, top_k)


class PineconeAdapter(BaseRetrievalAdapter):
    """Adaptateur Pinecone (squelette)."""

    def embed_texts(self, texts: list[str]) -> list[list[float]]:
        """Génère des embeddings factices pour les textes.

        Args:
            texts: Liste des textes à convertir en embeddings.

        Returns:
            list[list[float]]: Liste des vecteurs d'embedding factices.

        Raises:
            ValueError: Si la liste de textes est vide.
        """
        if not texts:
            raise ValueError("texts ne doit pas être vide")
        return [[0.0, 0.0, 0.0] for _ in texts]

    def search(self, query: str, top_k: int = 5, tenant: str | None = None) -> list[dict]:
        """Recherche des documents similaires à une requête.

        Args:
            query: Texte de la requête de recherche.
            top_k: Nombre maximum de résultats à retourner.
            tenant: Identifiant du tenant (utilise 'default' si None).

        Returns:
            list[dict]: Liste des documents trouvés avec métadonnées.
        """
        if not query:
            return []
        return [{"id": "p_doc_1", "score": 0.9, "metadata": {"tenant": tenant or "default"}}]


class ElasticVectorAdapter(BaseRetrievalAdapter):
    """Adaptateur Elasticsearch v8 (squelette)."""

    def embed_texts(self, texts: list[str]) -> list[list[float]]:
        """Génère des embeddings factices pour les textes.

        Args:
            texts: Liste des textes à convertir en embeddings.

        Returns:
            list[list[float]]: Liste des vecteurs d'embedding factices.

        Raises:
            ValueError: Si la liste de textes est vide.
        """
        if not texts:
            raise ValueError("texts ne doit pas être vide")
        return [[0.0, 0.0, 0.0] for _ in texts]

    def search(self, query: str, top_k: int = 5, tenant: str | None = None) -> list[dict]:
        """Recherche des documents similaires à une requête.

        Args:
            query: Texte de la requête de recherche.
            top_k: Nombre maximum de résultats à retourner.
            tenant: Identifiant du tenant (utilise 'default' si None).

        Returns:
            list[dict]: Liste des documents trouvés avec métadonnées.
        """
        if not query:
            return []
        return [{"id": "e_doc_1", "score": 0.9, "metadata": {"tenant": tenant or "default"}}]


class RetrievalProxy:
    """Proxy stateless exposant `embed_texts` et `search`.

    Sélectionne dynamiquement l'adaptateur via variable d'environnement RETRIEVAL_BACKEND in
    {"faiss", "weaviate", "pinecone", "elastic"}.
    """

    def __init__(self) -> None:
        """Initialize retrieval proxy with adapter selection."""
        backend = (os.getenv("RETRIEVAL_BACKEND") or "faiss").lower()
        self._backend = backend
        if backend == "weaviate":
            if not (os.getenv("WEAVIATE_URL") or "").strip():
                raise RuntimeError("WEAVIATE_URL est requis quand RETRIEVAL_BACKEND=weaviate")
            self._adapter: BaseRetrievalAdapter = WeaviateAdapter()
        elif backend == "pinecone":
            self._adapter = PineconeAdapter()
        elif backend == "elastic":
            self._adapter = ElasticVectorAdapter()
        else:
            self._adapter = FAISSAdapter()

    def embed_texts(self, texts: list[str]) -> list[list[float]]:
        """Génère des embeddings factices pour les textes.

        Args:
            texts: Liste des textes à convertir en embeddings.

        Returns:
            list[list[float]]: Liste des vecteurs d'embedding factices.

        Raises:
            ValueError: Si la liste de textes est vide.
        """
        """Délègue à l'adaptateur courant.

        Args:
            texts: Liste des textes à encoder.
        Returns:
            Vecteurs d'embeddings.
        """
        return self._adapter.embed_texts(texts)

    def search(self, query: str, top_k: int = 5, tenant: str | None = None) -> list[dict]:
        """Recherche des documents similaires à une requête.

        Args:
            query: Texte de la requête de recherche.
            top_k: Nombre maximum de résultats à retourner.
            tenant: Identifiant du tenant (utilise 'default' si None).

        Returns:
            list[dict]: Liste des documents trouvés avec métadonnées.
        """
        """Délègue à l'adaptateur courant.

        Args:
            query: Requête textuelle.
            top_k: Nombre maximum de résultats.
            tenant: Identifiant tenant (multi-tenant).
        Returns:
            Résultats triés par score décroissant.
        """
        start = _t.perf_counter()
        # Apply label whitelist to limit cardinality
        settings = container.settings
        lbl_tenant = labelize_tenant(tenant or "default", settings.ALLOWED_TENANTS)
        RETRIEVAL_REQUESTS.labels(self._backend, lbl_tenant).inc()
        try:
            results = self._adapter.search(query=query, top_k=top_k, tenant=tenant)
            # Update hit ratio stats
            key = (self._backend, lbl_tenant)
            q, h = _hit_stats.get(key, (0, 0))
            q += 1
            if results:
                h += 1
            _hit_stats[key] = (q, h)
            if q > 0:
                RETRIEVAL_HIT_RATIO.labels(self._backend, lbl_tenant).set(h / q)
            # Robust counters for PromQL-based ratio
            RETRIEVAL_QUERIES_TOTAL.labels(self._backend, lbl_tenant).inc()
            if results:
                RETRIEVAL_HITS_TOTAL.labels(self._backend, lbl_tenant).inc()
            # Shadow-read: submit to bounded executor with sampling/allowlist
            if ff_retrieval_shadow_read():
                allow = tenant_allowlist()
                ten = tenant or "default"
<<<<<<< HEAD
                if (
                    not allow or ten in allow
                ) and _rand.random() <= shadow_sample_rate():
                    rtarget = importlib.import_module(
                        "backend.services.retrieval_target"
                    )
=======
                if (not allow or ten in allow) and _rand.random() <= shadow_sample_rate():
                    rtarget = _get_retrieval_target()
>>>>>>> 188c6f52
                    target_name = rtarget.get_target_backend_name()
                    _shadow_submit(
                        target_name=target_name,
                        query=query,
                        top_k=top_k,
                        tenant=tenant,
                        primary_results=results,
                    )
            return results
        except RetrievalBackendHTTPError as exc:
            RETRIEVAL_ERRORS.labels(self._backend, str(exc.status_code), lbl_tenant).inc()
            raise
        except RetrievalNetworkError:
            RETRIEVAL_ERRORS.labels(self._backend, "network", lbl_tenant).inc()
            raise
        finally:
            RETRIEVAL_LATENCY.labels(self._backend, lbl_tenant).observe(_t.perf_counter() - start)

    def ingest(self, doc: dict, tenant: str | None = None) -> None:
        """Index a single document into primary (FAISS) and optionally target.

        Primary write: always FAISS. If dual-write flag is ON, also write to the
        configured target. Target errors are recorded in metrics and logs but do
        not raise.
        """
        t = tenant or getattr(container.settings, "DEFAULT_TENANT", "default")
        # Normalize and index into FAISS (primary)
        try:
            d = Document(id=str(doc.get("id") or ""), text=str(doc.get("text") or ""))
        except Exception:
            # Minimal validation: ignore invalid docs quietly
            return
        try:
            if t and isinstance(t, str):
                FaissMultiTenantAdapter().index_for_tenant(t, [d])
        except Exception:
            # Primary failure should be rare; surface via log but do not raise here
            structlog.get_logger(__name__).error("retrieval_ingest_primary_error", tenant=t)
            return

        # Dual-write to target if flag enabled
        if ff_retrieval_dual_write():
<<<<<<< HEAD
            rtarget = importlib.import_module("backend.services.retrieval_target")
=======
            rtarget = _get_retrieval_target()
>>>>>>> 188c6f52
            target_name = rtarget.get_target_backend_name()
            lbl_tenant = labelize_tenant(t, getattr(container.settings, "ALLOWED_TENANTS", []))
            try:
                rtarget.safe_write_to_target(doc, t)
            except Exception as exc:  # pragma: no cover - defensive
                RETRIEVAL_DUAL_WRITE_ERRORS.labels(target_name, lbl_tenant).inc()
                structlog.get_logger(__name__).error(
                    "retrieval_dual_write_error",
                    target=target_name,
                    tenant=t,
                    error=repr(exc),
                )


def _ids(results: list[dict]) -> list[str]:
    return [str(r.get("id") or "") for r in results]


def agreement_at_k(primary: list[dict], shadow: list[dict], k: int = 5) -> float:
    """Compute agreement@k as intersection size divided by k.

    Deduplicates IDs preserving order; clamps to [0,1].
    """
    k = max(1, int(k))

    def _uniq(seq: list[str]) -> list[str]:
        seen: set[str] = set()
        out: list[str] = []
        for x in seq:
            if x in seen:
                continue
            seen.add(x)
            out.append(x)
        return out

    a = _uniq(_ids(primary))[:k]
    b = set(_uniq(_ids(shadow))[:k])
    if not a:
        return 0.0
    inter = sum(1 for x in a if x in b)
    v = inter / float(len(a))
    if v < 0.0:
        return 0.0
    if v > 1.0:
        return 1.0
    return v


def _uniq_ids(seq: list[str]) -> list[str]:
    """Deduplicate IDs while preserving order."""
    seen: set[str] = set()
    out: list[str] = []
    for x in seq:
        if x in seen:
            continue
        seen.add(x)
        out.append(x)
    return out


def _compute_relevance(rid: str, prim: dict[str, int], kref: int) -> float:
    """Compute relevance score for an ID."""
    if rid not in prim:
        return 0.0
    r = prim[rid]
    if r >= kref:
        return 0.0
    return max(0.0, 1.0 - float(r) / (float(kref) * 2.0))


def _compute_dcg(rels: list[float]) -> float:
    """Compute Discounted Cumulative Gain."""
    dcg = 0.0
    for i, rel in enumerate(rels):
        dcg += rel / math.log2(i + 2)
    return dcg


def _compute_idcg(rels: list[float]) -> float:
    """Compute Ideal Discounted Cumulative Gain."""
    idcg = 0.0
    for i, rel in enumerate(sorted(rels, reverse=True)):
        idcg += rel / math.log2(i + 2)
    return idcg


def ndcg_at_10(primary: list[dict], shadow: list[dict]) -> float:
    """Compute nDCG@10 using shadow ranking with binary relevance vs primary.

    - DCG on shadow top-10; rel=1 if ID present in primary list (any position).
    - IDCG is ideal DCG with all relevant items at top.
    - Deduplicate IDs to avoid bias; clamp to [0,1].
    """
    prim_list = _uniq_ids(_ids(primary))
    prim = {rid: idx for idx, rid in enumerate(prim_list)}
    kref = min(10, len(prim_list)) if prim_list else 10
    sh = _uniq_ids(_ids(shadow))[:10]

    if not sh:
        return 0.0

    rels: list[float] = []
    for rid in sh:
        rel = _compute_relevance(rid, prim, kref)
        rels.append(rel)

    if not rels:
        return 0.0

    dcg = _compute_dcg(rels)
    idcg = _compute_idcg(rels)

    v = dcg / idcg if idcg > 0 else 0.0
    return max(0.0, min(1.0, v))


def _compare_and_emit_metrics(
    primary: list[dict], shadow: list[dict], target_name: str, lbl_tenant: str
) -> None:
    try:
        agreement = agreement_at_k(primary, shadow, 5)
        ndcg = ndcg_at_10(primary, shadow)
        # Observe with low-cardinality labels
        RETRIEVAL_SHADOW_AGREEMENT_AT_5.labels(
            target_name, str(min(10, len(primary))), "true"
        ).observe(agreement)
        RETRIEVAL_SHADOW_NDCG_AT_10.labels(target_name, str(min(10, len(primary))), "true").observe(
            ndcg
        )
    except Exception:
        # Never raise from metrics computation
        pass


# --- Shadow-read bounded executor ---
class _ShadowExecutorState:
    """État du shadow executor."""

    def __init__(self):
        self.lock = _th.Lock()
        self.queue: list[dict] | None = None  # type: ignore[assignment]
        self.threads: list[_th.Thread] = []
        self.shutdown_registered = False


_shadow_state = _ShadowExecutorState()
_shadow_exec_lock = _shadow_state.lock
_shadow_threads = _shadow_state.threads


def _shadow_settings() -> tuple[int, int, float]:
    try:
        th = int(os.getenv("RETRIEVAL_SHADOW_THREADS") or 2)
    except Exception:
        th = 2
    try:
        q = int(os.getenv("RETRIEVAL_SHADOW_QUEUE_MAX") or 64)
    except Exception:
        q = 64
    try:
        t_ms = float(os.getenv("RETRIEVAL_SHADOW_TIMEOUT_MS") or 800.0)
    except Exception:
        t_ms = 800.0
    return th, q, t_ms


def _process_shadow_task(task: dict) -> None:
    """Process a single shadow task."""
    query = task["query"]
    top_k = task["top_k"]
    tenant = task["tenant"]
    primary = task["primary"]
    target_name = task["target_name"]
    _, _, t_ms = _shadow_settings()

    start = _t.perf_counter()
    try:
<<<<<<< HEAD
        rtarget = importlib.import_module("backend.services.retrieval_target")
        shadow = rtarget.get_target_adapter().search(
            query=query, top_k=top_k, tenant=tenant
        )
=======
        rtarget = _get_retrieval_target()
        shadow = rtarget.get_target_adapter().search(query=query, top_k=top_k, tenant=tenant)
>>>>>>> 188c6f52
        elapsed = _t.perf_counter() - start
        RETRIEVAL_SHADOW_LATENCY.labels(target_name, "true").observe(elapsed)

        if elapsed * 1000.0 > t_ms:
            RETRIEVAL_SHADOW_DROPPED.labels("timeout").inc()
        else:
            _compare_and_emit_metrics(
                primary,
                shadow,
                target_name,
                labelize_tenant(tenant or "default", []),
            )
    except Exception:
        # Swallow errors
        pass


def _shadow_worker() -> None:
    """Worker function for shadow processing."""
    while True:
        try:
            task = _shadow_state.queue.get()  # type: ignore[union-attr]
        except Exception:
            break
        if task is None:  # type: ignore[comparison-overlap]
            continue
        if isinstance(task, dict) and task.get("__stop__") is True:
            break

        _process_shadow_task(task)

        with contextlib.suppress(Exception):
            _shadow_state.queue.task_done()  # type: ignore[union-attr]


def _ensure_shadow_workers() -> None:
    with _shadow_exec_lock:
        if _shadow_state.queue is not None:
            return

        th, qmax, _ = _shadow_settings()
        _shadow_state.queue = _queue.Queue(maxsize=max(0, qmax))  # type: ignore[assignment]

        for _ in range(max(0, th)):
            t = _th.Thread(target=_shadow_worker, daemon=True)
            _shadow_threads.append(t)
            t.start()

        if not _shadow_state.shutdown_registered:
            atexit.register(_shutdown_shadow_executor)
            _shadow_state.shutdown_registered = True


def _shadow_submit(
    target_name: str,
    query: str,
    top_k: int,
    tenant: str | None,
    primary_results: list[dict],
) -> None:
    _ensure_shadow_workers()
    if not _shadow_state.queue:
        return
    try:
        # Pack minimal task
        _shadow_state.queue.put_nowait(  # type: ignore[union-attr,attr-defined]
            {
                "query": query,
                "top_k": top_k,
                "tenant": tenant,
                "primary": primary_results,
                "target_name": target_name,
            }
        )  # type: ignore[union-attr]
    except _queue.Full:
        RETRIEVAL_SHADOW_DROPPED.labels("queue_full").inc()


def _reset_shadow_executor_for_tests() -> None:  # pragma: no cover - used by tests
    with _shadow_exec_lock:
        _shadow_state.queue = None


def _shutdown_shadow_executor() -> None:  # pragma: no cover - process shutdown
    try:
        if _shadow_state.queue is None:
            return
        for _ in _shadow_threads:
            with contextlib.suppress(Exception):
                _shadow_state.queue.put_nowait({"__stop__": True})  # type: ignore[union-attr,attr-defined]
    except Exception:
        pass<|MERGE_RESOLUTION|>--- conflicted
+++ resolved
@@ -66,16 +66,7 @@
 
 
 # Import circulaire évité - import local dans les fonctions
-<<<<<<< HEAD
 # from backend.services import retrieval_target as rtarget
-=======
-def _get_retrieval_target():
-    """Import local pour éviter les imports circulaires."""
-    from backend.services import retrieval_target as rtarget  # noqa: PLC0415
-
-    return rtarget
-
->>>>>>> 188c6f52
 
 _hit_stats: dict[tuple[str, str], tuple[int, int]] = {}
 
@@ -501,17 +492,12 @@
             if ff_retrieval_shadow_read():
                 allow = tenant_allowlist()
                 ten = tenant or "default"
-<<<<<<< HEAD
                 if (
                     not allow or ten in allow
                 ) and _rand.random() <= shadow_sample_rate():
                     rtarget = importlib.import_module(
                         "backend.services.retrieval_target"
                     )
-=======
-                if (not allow or ten in allow) and _rand.random() <= shadow_sample_rate():
-                    rtarget = _get_retrieval_target()
->>>>>>> 188c6f52
                     target_name = rtarget.get_target_backend_name()
                     _shadow_submit(
                         target_name=target_name,
@@ -554,11 +540,7 @@
 
         # Dual-write to target if flag enabled
         if ff_retrieval_dual_write():
-<<<<<<< HEAD
             rtarget = importlib.import_module("backend.services.retrieval_target")
-=======
-            rtarget = _get_retrieval_target()
->>>>>>> 188c6f52
             target_name = rtarget.get_target_backend_name()
             lbl_tenant = labelize_tenant(t, getattr(container.settings, "ALLOWED_TENANTS", []))
             try:
@@ -736,15 +718,10 @@
 
     start = _t.perf_counter()
     try:
-<<<<<<< HEAD
         rtarget = importlib.import_module("backend.services.retrieval_target")
         shadow = rtarget.get_target_adapter().search(
             query=query, top_k=top_k, tenant=tenant
         )
-=======
-        rtarget = _get_retrieval_target()
-        shadow = rtarget.get_target_adapter().search(query=query, top_k=top_k, tenant=tenant)
->>>>>>> 188c6f52
         elapsed = _t.perf_counter() - start
         RETRIEVAL_SHADOW_LATENCY.labels(target_name, "true").observe(elapsed)
 
