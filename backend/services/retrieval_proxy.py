# ============================================================
# Module : backend/services/retrieval_proxy.py
# Objet  : Proxy stateless pour l'accès retrieval/embeddings.
# Contexte : Découple l'app du store (FAISS / Weaviate / etc.).
# Invariants :
#  - Aucune logique d'état persistant ici.
#  - Les adaptateurs implémentent la même interface minimale.
# ============================================================

from __future__ import annotations

import os
import random
import time
from abc import ABC, abstractmethod

import httpx
import structlog

from backend.app.metrics import (
    RETRIEVAL_ERRORS,
    RETRIEVAL_LATENCY,
    RETRIEVAL_REQUESTS,
)


class BaseRetrievalAdapter(ABC):
    """Interface minimale pour un store vectoriel.

    Méthodes à implémenter :
      - embed_texts
      - search
    """

    @abstractmethod
    def embed_texts(self, texts: list[str]) -> list[list[float]]:
        """Retourne des embeddings pour une liste de textes.

        Args:
            texts: Liste de textes bruts.
        Returns:
            Liste d'embeddings (liste de flottants par texte).
        Raises:
            ValueError: si texts est vide.
        """
        raise NotImplementedError

    @abstractmethod
    def search(self, query: str, top_k: int = 5, tenant: str | None = None) -> list[dict]:
        """Recherche les items les plus proches de la requête.

        Args:
            query: Texte de requête.
            top_k: Nombre de résultats souhaité.
            tenant: Contexte locataire (multi-tenant) éventuel.
        Returns:
            Liste de documents {id, score, metadata}.
        """
        raise NotImplementedError


class FAISSAdapter(BaseRetrievalAdapter):
    """Adaptateur FAISS. Chargement lazy, fallback si indisponible."""

    def __init__(self) -> None:
        # Import local pour éviter ImportError à l'import du module.
        try:
            import faiss  # noqa: F401

            self._faiss_available = True
        except Exception:
            self._faiss_available = False
        self._index = None  # type: Any

    def embed_texts(self, texts: list[str]) -> list[list[float]]:
        """Voir interface. Ici, délégation à un embedder externe (OpenAI/local)."""
        if not texts:
            raise ValueError("texts ne doit pas être vide")
        # TODO: brancher un embedder (OpenAI/local). Placeholder contrôlé :
        return [[0.0, 0.0, 0.0] for _ in texts]

    def search(self, query: str, top_k: int = 5, tenant: str | None = None) -> list[dict]:
        """Recherche FAISS ou fallback in-memory si FAISS indisponible."""
        if not query:
            return []
        # TODO: implémentation réelle. Placeholder contrôlé :
        results = [
            {"id": "doc_1", "score": 0.99, "metadata": {"tenant": tenant or "default"}},
            {"id": "doc_2", "score": 0.95, "metadata": {"tenant": tenant or "default"}},
        ]
        return results[: max(0, top_k)]


class RetrievalNetworkError(RuntimeError):
    """Erreur réseau entre l'adaptateur et le backend managé."""


class RetrievalBackendHTTPError(RuntimeError):
    """Erreur HTTP renvoyée par le backend managé (avec code explicite)."""

    def __init__(self, status_code: int, message: str | None = None) -> None:
        self.status_code = status_code
        super().__init__(message or f"backend http error: {status_code}")


class WeaviateAdapter(BaseRetrievalAdapter):
    """Adaptateur Weaviate via API HTTP (GraphQL).

    Variables d'environnement utilisées:
      - `WEAVIATE_URL`: URL de l'instance (ex: https://demo.weaviate.network)
      - `WEAVIATE_API_KEY`: Clé API (si activée sur l'instance)

    Implémentation minimale:
      - `embed_texts`: placeholder contrôlé (la génération d'embeddings dépend
        d'un provider externe; à brancher ultérieurement si requis par l'ingest).
      - `search`: requête GraphQL `Get` avec `nearText`; pagination via `limit`.
    """

    def __init__(self) -> None:
        self.base_url = (os.getenv("WEAVIATE_URL") or "").rstrip("/")
        self.api_key = os.getenv("WEAVIATE_API_KEY") or ""
        self._log = structlog.get_logger(__name__).bind(component="weaviate_adapter")
        # Client HTTP réutilisable (timeouts/pool)
        headers: dict[str, str] = {"Content-Type": "application/json"}
        if self.api_key:
            headers["Authorization"] = f"Bearer {self.api_key}"
        timeout = httpx.Timeout(connect=5.0, read=5.0, write=5.0, pool=5.0)
        limits = httpx.Limits(max_keepalive_connections=20, max_connections=50)
        self._client = httpx.Client(headers=headers, timeout=timeout, limits=limits)

    def embed_texts(self, texts: list[str]) -> list[list[float]]:
        """Retourne des embeddings placeholder (à brancher sur un provider externe).

        Pour #2, l'accent est mis sur la recherche managée Weaviate; la génération
        d'embeddings sera utilisée par les scripts d'ingest ultérieurement.
        """
        if not texts:
            raise ValueError("texts ne doit pas être vide")
        # Placeholder déterministe de taille 3 pour tests unitaires.
        return [[0.1, 0.2, 0.3] for _ in texts]

    def search(self, query: str, top_k: int = 5, tenant: str | None = None) -> list[dict]:
        """Recherche semantique via Weaviate GraphQL `nearText`.

        Args:
            query: texte de requête.
            top_k: nombre de résultats (limit Weaviate).
            tenant: identifiant locataire (si multi-tenant configuré côté classe).
        Returns:
            Liste de dicts standardisés: {id, score, metadata}.
        """
        if not query:
            return []
        if not self.base_url:
            # Config absente: considérer comme pas de résultat (ne pas crasher l'API).
            return []

        # Hypothèse: classe Weaviate nommée "Document" avec champs _additional { id, certainty }
        concept = query.replace('"', "")
        limit = max(1, top_k)
        gql_query = (
            "{ Get { Document("
            f'limit: {limit}, nearText: {{ concepts: [\\"{concept}\\"] }}'
            ") { _additional { id certainty } tenant } } }"
        )
        graphql = {"query": gql_query}

        url = f"{self.base_url}/v1/graphql"

        # Politique de retry: 3 tentatives sur erreurs réseau/5xx, backoff avec jitter.
        attempts = 0
        while True:
            attempts += 1
            try:
                resp = self._client.post(url, json=graphql)
                # 429 -> exposé explicitement pour que l'API réponde 429
                if resp.status_code == 429:
                    raise RetrievalBackendHTTPError(429, "rate-limited")
                if 400 <= resp.status_code < 500:
                    raise RetrievalBackendHTTPError(resp.status_code, "client error")
                resp.raise_for_status()
                break
            except RetrievalBackendHTTPError:
                raise
            except httpx.HTTPStatusError as exc:  # pragma: no cover - handled via status above
                code = exc.response.status_code if exc.response is not None else 0
                if 500 <= code < 600 and attempts < 3:
                    sleep = (2 ** (attempts - 1)) * 0.1 + random.random() * 0.05
                    time.sleep(sleep)
                    continue
                raise RetrievalNetworkError(str(exc)) from exc
            except httpx.HTTPError as exc:
                if attempts < 3:
                    sleep = (2 ** (attempts - 1)) * 0.1 + random.random() * 0.05
                    time.sleep(sleep)
                    continue
                raise RetrievalNetworkError(str(exc)) from exc

        data = resp.json()
        hits: list[dict] = []
        try:
            docs = data["data"]["Get"]["Document"]
        except Exception:
            docs = []
        for d in docs:
            add = d.get("_additional", {})
            hits.append(
                {
                    "id": add.get("id") or d.get("id") or "",
                    "score": float(add.get("certainty") or 0.0),
                    "metadata": {"tenant": d.get("tenant") or tenant or "default"},
                }
            )
        return hits[: max(0, top_k)]


class PineconeAdapter(BaseRetrievalAdapter):
    """Adaptateur Pinecone (squelette)."""

    def embed_texts(self, texts: list[str]) -> list[list[float]]:
        if not texts:
            raise ValueError("texts ne doit pas être vide")
        return [[0.0, 0.0, 0.0] for _ in texts]

    def search(self, query: str, top_k: int = 5, tenant: str | None = None) -> list[dict]:
        if not query:
            return []
        return [{"id": "p_doc_1", "score": 0.9, "metadata": {"tenant": tenant or "default"}}]


class ElasticVectorAdapter(BaseRetrievalAdapter):
    """Adaptateur Elasticsearch v8 (squelette)."""

    def embed_texts(self, texts: list[str]) -> list[list[float]]:
        if not texts:
            raise ValueError("texts ne doit pas être vide")
        return [[0.0, 0.0, 0.0] for _ in texts]

    def search(self, query: str, top_k: int = 5, tenant: str | None = None) -> list[dict]:
        if not query:
            return []
        return [{"id": "e_doc_1", "score": 0.9, "metadata": {"tenant": tenant or "default"}}]


class RetrievalProxy:
    """Proxy stateless exposant `embed_texts` et `search`.

    Sélectionne dynamiquement l'adaptateur via variable d'environnement
    RETRIEVAL_BACKEND in {"faiss", "weaviate", "pinecone", "elastic"}.
    """

    def __init__(self) -> None:
        backend = (os.getenv("RETRIEVAL_BACKEND") or "faiss").lower()
        self._backend = backend
        if backend == "weaviate":
            if not (os.getenv("WEAVIATE_URL") or "").strip():
                raise RuntimeError("WEAVIATE_URL est requis quand RETRIEVAL_BACKEND=weaviate")
            self._adapter: BaseRetrievalAdapter = WeaviateAdapter()
        elif backend == "pinecone":
            self._adapter = PineconeAdapter()
        elif backend == "elastic":
            self._adapter = ElasticVectorAdapter()
        else:
            self._adapter = FAISSAdapter()

    def embed_texts(self, texts: list[str]) -> list[list[float]]:
        """Délègue à l'adaptateur courant.

        Args:
            texts: Liste des textes à encoder.
        Returns:
            Vecteurs d'embeddings.
        """
        return self._adapter.embed_texts(texts)

    def search(self, query: str, top_k: int = 5, tenant: str | None = None) -> list[dict]:
        """Délègue à l'adaptateur courant.

        Args:
            query: Requête textuelle.
            top_k: Nombre maximum de résultats.
            tenant: Identifiant tenant (multi-tenant).
        Returns:
            Résultats triés par score décroissant.
        """
        start = time.perf_counter()
<<<<<<< HEAD
        lbl_tenant = tenant or "default"
        RETRIEVAL_REQUESTS.labels(self._backend, lbl_tenant).inc()
        try:
            return self._adapter.search(query=query, top_k=top_k, tenant=tenant)
        except RetrievalBackendHTTPError as exc:
            RETRIEVAL_ERRORS.labels(self._backend, str(exc.status_code), lbl_tenant).inc()
            raise
        except RetrievalNetworkError:
            RETRIEVAL_ERRORS.labels(self._backend, "network", lbl_tenant).inc()
            raise
        finally:
            RETRIEVAL_LATENCY.labels(self._backend, lbl_tenant).observe(time.perf_counter() - start)
=======
        RETRIEVAL_REQUESTS.labels(self._backend).inc()
        try:
            return self._adapter.search(query=query, top_k=top_k, tenant=tenant)
        except RetrievalBackendHTTPError as exc:
            RETRIEVAL_ERRORS.labels(self._backend, str(exc.status_code)).inc()
            raise
        except RetrievalNetworkError:
            RETRIEVAL_ERRORS.labels(self._backend, "network").inc()
            raise
        finally:
            RETRIEVAL_LATENCY.labels(self._backend).observe(time.perf_counter() - start)
>>>>>>> 3a0ca9bd
<|MERGE_RESOLUTION|>--- conflicted
+++ resolved
@@ -284,20 +284,6 @@
             Résultats triés par score décroissant.
         """
         start = time.perf_counter()
-<<<<<<< HEAD
-        lbl_tenant = tenant or "default"
-        RETRIEVAL_REQUESTS.labels(self._backend, lbl_tenant).inc()
-        try:
-            return self._adapter.search(query=query, top_k=top_k, tenant=tenant)
-        except RetrievalBackendHTTPError as exc:
-            RETRIEVAL_ERRORS.labels(self._backend, str(exc.status_code), lbl_tenant).inc()
-            raise
-        except RetrievalNetworkError:
-            RETRIEVAL_ERRORS.labels(self._backend, "network", lbl_tenant).inc()
-            raise
-        finally:
-            RETRIEVAL_LATENCY.labels(self._backend, lbl_tenant).observe(time.perf_counter() - start)
-=======
         RETRIEVAL_REQUESTS.labels(self._backend).inc()
         try:
             return self._adapter.search(query=query, top_k=top_k, tenant=tenant)
@@ -308,5 +294,4 @@
             RETRIEVAL_ERRORS.labels(self._backend, "network").inc()
             raise
         finally:
-            RETRIEVAL_LATENCY.labels(self._backend).observe(time.perf_counter() - start)
->>>>>>> 3a0ca9bd
+            RETRIEVAL_LATENCY.labels(self._backend).observe(time.perf_counter() - start)