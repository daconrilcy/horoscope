# ============================================================
# Script : backend/scripts/bench_retrieval.py
# Objet  : Bench P50/P95/QPS/RAM et agreement@k entre backends.
# Usage  : python backend/scripts/bench_retrieval.py --adapter faiss --docs 10000 --qps 50 --topk 5
# Sortie : artifacts/bench/<DATE>_<ADAPTER>.json
# ============================================================

from __future__ import annotations

import argparse
import json
import os
import sys
import time
from datetime import datetime
from pathlib import Path
from typing import Any

try:  # optional RAM metrics
    import psutil  # type: ignore
except Exception:  # pragma: no cover - optional dependency in CI
    psutil = None  # type: ignore

<<<<<<< HEAD
from ..domain.retrieval_types import Document, Query
from ..domain.retriever import Retriever
from ..services.retrieval_proxy import RetrievalProxy
=======
# Allow running as a standalone script (python backend/scripts/bench_retrieval.py)
SYS_ROOT = Path(__file__).resolve().parents[2]
if str(SYS_ROOT) not in sys.path:
    sys.path.append(str(SYS_ROOT))

from backend.domain.retrieval_types import Document, Query  # noqa: E402
from backend.domain.retriever import Retriever  # noqa: E402
from backend.services.retrieval_proxy import RetrievalProxy  # noqa: E402
>>>>>>> 9d1d7714


def _percentile(values: list[float], p: float) -> float:
    """Compute a simple percentile (p in [0, 1])."""
    if not values:
        return 0.0
    values_sorted = sorted(values)
    idx = min(int(len(values_sorted) * p), len(values_sorted) - 1)
    return values_sorted[idx]


def main() -> None:
    """Point d'entrée du bench (squelette)."""
    parser = argparse.ArgumentParser()
    parser.add_argument("--adapter", type=str, default="faiss")
    parser.add_argument("--docs", type=int, default=10000)
    parser.add_argument("--qps", type=int, default=50)
    parser.add_argument("--topk", type=int, default=5)
    args = parser.parse_args()

    os.environ["RETRIEVAL_BACKEND"] = args.adapter.lower()
    proxy = RetrievalProxy()

    # Dataset synthétique 10k fiches courtes
    total_docs = int(args.docs)
    docs: list[Document] = [
        Document(id=f"doc_{i}", text=f"Topic {i % 50}: sample note about stars and signs #{i}")
        for i in range(total_docs)
    ]

    retriever: Retriever | None = None
    if args.adapter.lower() == "faiss":
        # Indexer localement via FAISS (embeddings cohérents via embedder du store)
        retriever = Retriever()
        retriever.index(docs)

    # Placeholder de bench minimal (simulé) — à remplacer par réel dataset
    latencies: list[float] = []
    start = time.time()
    queries = [
        "how to read zodiac?",
        "sign traits for aries",
        "compatibility leo and libra",
        "daily horoscope tips",
        "constellation facts",
    ]
    n_iters = max(50, min(500, total_docs // 20))
    for i in range(n_iters):
        t0 = time.time()
        qtext = queries[i % len(queries)]
        if retriever is not None:
            _ = retriever.query(Query(text=qtext, k=args.topk))
        else:
            proxy.search(query=qtext, top_k=args.topk, tenant="bench")
        latencies.append(time.time() - t0)
    elapsed = time.time() - start

    # Compute process RAM if psutil is available
    ram_mb = None
    if psutil is not None:
        try:
            ram_mb = round(psutil.Process().memory_info().rss / (1024 * 1024), 1)
        except Exception:  # pragma: no cover - defensive
            ram_mb = None

    # Add git SHA if available
    sha = None
    try:
        import subprocess

        sha = subprocess.check_output(["git", "rev-parse", "HEAD"], text=True).strip()
    except Exception:  # pragma: no cover - CI safety
        sha = None

    report: dict[str, Any] = {
        "adapter": args.adapter,
        "docs": args.docs,
        "qps_target": args.qps,
        "topk": args.topk,
        "p50_ms": round(_percentile(latencies, 0.50) * 1000, 2),
        "p95_ms": round(_percentile(latencies, 0.95) * 1000, 2),
        "elapsed_s": round(elapsed, 3),
        "qps_observed": round((len(latencies) / elapsed) if elapsed > 0 else 0.0, 2),
        "ram_mb": ram_mb,
        "git_sha": sha,
        "timestamp": datetime.utcnow().isoformat() + "Z",
    }

    outdir = "artifacts/bench"
    os.makedirs(outdir, exist_ok=True)
    timestamp = datetime.utcnow().strftime("%Y%m%d_%H%M%S")
    filename = f"{timestamp}_{args.adapter}.json"
    outfile = os.path.join(outdir, filename)
    with open(outfile, "w", encoding="utf-8") as f:
        json.dump(report, f, ensure_ascii=False, indent=2)

    print(f"Wrote bench report -> {outfile}")


if __name__ == "__main__":
    main()<|MERGE_RESOLUTION|>--- conflicted
+++ resolved
@@ -21,11 +21,6 @@
 except Exception:  # pragma: no cover - optional dependency in CI
     psutil = None  # type: ignore
 
-<<<<<<< HEAD
-from ..domain.retrieval_types import Document, Query
-from ..domain.retriever import Retriever
-from ..services.retrieval_proxy import RetrievalProxy
-=======
 # Allow running as a standalone script (python backend/scripts/bench_retrieval.py)
 SYS_ROOT = Path(__file__).resolve().parents[2]
 if str(SYS_ROOT) not in sys.path:
@@ -34,7 +29,6 @@
 from backend.domain.retrieval_types import Document, Query  # noqa: E402
 from backend.domain.retriever import Retriever  # noqa: E402
 from backend.services.retrieval_proxy import RetrievalProxy  # noqa: E402
->>>>>>> 9d1d7714
 
 
 def _percentile(values: list[float], p: float) -> float:
