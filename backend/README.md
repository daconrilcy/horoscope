# Backend — Chat Conseiller (Phase 4)

## Démarrage
- `pip install -r requirements.txt`
- `make verify`

## Config
- `RETRIEVAL_BACKEND` in {faiss,weaviate,pinecone,elastic}
- Weaviate (recommandé pour #2) :
  - `WEAVIATE_URL` (ex: https://demo.weaviate.network)
  - `WEAVIATE_API_KEY` (si requis)
  - Endpoint utilisé: GraphQL `/v1/graphql` avec `nearText`.
  - Les erreurs réseau sont transformées en 502 par l'API.
<<<<<<< HEAD
 - Dual-write (#4): `RETRIEVAL_DUAL_WRITE=true` pour écrire dans FAISS + cible (best-effort).
=======
>>>>>>> 9d1d7714

## Qualité
- `ruff check backend --fix && ruff format backend`
- `pytest -q` (cov ≥ 90%)

## Observabilité
- OTEL/Jaeger, Prometheus métriques (`backend/app/metrics.py`)
- Runbook : `backend/docs/observability_runbook.md`

## Migration Retrieval
- Doc : `backend/docs/retrieval_migration.md`

## Bench – comment reproduire
- Générer un rapport local (ex: FAISS):
  - `python backend/scripts/bench_retrieval.py --adapter faiss --docs 10000 --qps 50 --topk 5`
  - Sortie: `artifacts/bench/<timestamp>_<adapter>.json` incluant p50/p95/QPS, RAM (si `psutil`), et SHA git.
- CI: Workflow "Retrieval Bench" (GitHub Actions) génère et uploade l'artefact JSON.<|MERGE_RESOLUTION|>--- conflicted
+++ resolved
@@ -11,10 +11,6 @@
   - `WEAVIATE_API_KEY` (si requis)
   - Endpoint utilisé: GraphQL `/v1/graphql` avec `nearText`.
   - Les erreurs réseau sont transformées en 502 par l'API.
-<<<<<<< HEAD
- - Dual-write (#4): `RETRIEVAL_DUAL_WRITE=true` pour écrire dans FAISS + cible (best-effort).
-=======
->>>>>>> 9d1d7714
 
 ## Qualité
 - `ruff check backend --fix && ruff format backend`
